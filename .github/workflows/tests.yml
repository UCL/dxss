--- conflicted
+++ resolved
@@ -19,22 +19,19 @@
         python-version:
           - "3.9"
           - "3.10"
-<<<<<<< HEAD
-        solver-backend:
-          - "petsc"
-          - "pardiso"
-=======
           - "3.11"
           - "3.12"
         dolfinx-version:
           - "0.6"
           - "0.7"
+        solver-backend:
+          - "petsc"
+          - "pardiso"
         exclude:
           - dolfinx-version: "0.6"
             python-version: "3.11"
           - dolfinx-version: "0.6"
             python-version: "3.12"
->>>>>>> 92297bf0
     steps:
       - name: Checkout source
         uses: actions/checkout@v3
@@ -59,13 +56,8 @@
         # Workaround to map x.y Python version to form test-xy
         # https://stackoverflow.com/a/67248310
         run: |
-<<<<<<< HEAD
-          RAW_TOX_ENV="test-py${{ matrix.python-version }}-${{ matrix.solver-backend }}"
-          TOX_ENV=$(echo $RAW_TOX_ENV | sed 's/\.//')
-=======
-          RAW_TOX_ENV="test-py${{ matrix.python-version }}-dolfinx${{ matrix.dolfinx-version }}"
+          RAW_TOX_ENV="test-py${{ matrix.python-version }}-dolfinx${{ matrix.dolfinx-version }}-${{ matrix.solver-backend }}"
           TOX_ENV=$(echo $RAW_TOX_ENV | sed 's/\.//g')
->>>>>>> 92297bf0
           echo "tox_env=$TOX_ENV" >> "$GITHUB_ENV"
 
       - name: Test with tox
