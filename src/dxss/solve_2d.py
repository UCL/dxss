--- conflicted
+++ resolved
@@ -7,10 +7,6 @@
 
 sys.setrecursionlimit(10**6)
 from dxss.gmres import GMRes
-<<<<<<< HEAD
-from dxss.meshes import get_mesh_data_all_around
-from dxss.space_time import *
-=======
 from dxss.space_time import * 
 from dxss.precomp_time_int import theta_ref, d_theta_ref 
 from dxss.meshes import get_mesh_hierarchy, get_mesh_data_all_around
@@ -23,26 +19,16 @@
 import time
 import cProfile
 import resource
->>>>>>> bd352bb1
-
-try:
-    import pypardiso
-
-    solver_type = "pypardiso"
-except ImportError:
-    solver_type = "petsc-LU"
-import resource
 import time
 
-<<<<<<< HEAD
-=======
+
+
 #solver_type = "petsc-LU"  
 # solver_type = "pypardiso"
 #solver_type = "direct" # 
->>>>>>> bd352bb1
 
-def GetLuSolver(msh, mat):
-    solver = PETSc.KSP().create(msh.comm)
+def GetLuSolver(msh,mat):
+    solver = PETSc.KSP().create(msh.comm) 
     solver.setOperators(mat)
     solver.setType(PETSc.KSP.Type.PREONLY)
     solver.getPC().setType(PETSc.PC.Type.LU)
