import sys
from math import pi

import numpy as np
import ufl
from dolfinx.mesh import create_unit_interval
from mpi4py import MPI
from petsc4py import PETSc

sys.setrecursionlimit(10**6)
from dxss.gmres import GMRes
<<<<<<< HEAD
from dxss.space_time import *

try:
    import pypardiso

    solver_type = "pypardiso"  #
except ImportError:
    solver_type = "petsc-LU"
=======
from dxss.space_time import * 
from dxss.precomp_time_int import theta_ref, d_theta_ref 
try:
    import pypardiso
    solver_type = "pypardiso" # 
except ImportError:
    solver_type = "petsc-LU"  
import time
import cProfile
>>>>>>> bd352bb1
import resource
import time


def GetLuSolver(msh, mat):
    solver = PETSc.KSP().create(msh.comm)
    solver.setOperators(mat)
    solver.setType(PETSc.KSP.Type.PREONLY)
    solver.getPC().setType(PETSc.PC.Type.LU)
    return solver


class PySolver:
    def __init__(self, Asp, psolver):
        self.Asp = Asp
        self.solver = psolver

    def solve(self, b_inp, x_out):
        self.solver._check_A(self.Asp)
        b = self.solver._check_b(self.Asp, b_inp.array)
        self.solver.set_phase(33)
        x_out.array[:] = self.solver._call_pardiso(self.Asp, b)[:]


t0 = 0
T = 1
N = 32
N_x = int(5 * N)
order = 1
k = order
q = order
kstar = 1
qstar = 1 if order == 1 else 0

stabs = {
    "data": 1e4,
    "dual": 1.0,
    "primal": 1e-3,
    "primal-jump": 1.0,
}

# stabs = {"data": 1e0,
#        "primal-jump":1.0,

# define quantities depending on space
msh = create_unit_interval(MPI.COMM_WORLD, N_x)


def omega_Ind_convex(x):
    values = np.zeros(x.shape[1], dtype=PETSc.ScalarType)
    omega_coords = np.logical_or((x[0] <= 0.2), (x[0] >= 0.8))
    rest_coords = np.invert(omega_coords)
    values[omega_coords] = np.full(sum(omega_coords), 1.0)
    values[rest_coords] = np.full(sum(rest_coords), 0)
    return values


def omega_Ind_noGCC(x):
    values = np.zeros(x.shape[1], dtype=PETSc.ScalarType)
    omega_coords = x[0] <= 0.2
    rest_coords = np.invert(omega_coords)
    values[omega_coords] = np.full(sum(omega_coords), 1.0)
    values[rest_coords] = np.full(sum(rest_coords), 0)
    return values


def sample_sol(t, xu):
    return ufl.cos(2 * pi * (t)) * ufl.sin(2 * pi * xu[0])


def dt_sample_sol(t, xu):
    return -2 * pi * ufl.sin(2 * pi * (t)) * ufl.sin(2 * pi * xu[0])


# def sample_sol(t,xu):

# def dt_sample_sol(t,xu):


st = space_time(
    q=q,
    qstar=qstar,
    k=k,
    kstar=kstar,
    N=N,
    T=T,
    t=t0,
    msh=msh,
    Omega_Ind=omega_Ind_noGCC,
    stabs=stabs,
    sol=sample_sol,
    dt_sol=dt_sample_sol,
)
st.SetupSpaceTimeFEs()
st.PreparePrecondGMRes()
A_space_time_linop = st.GetSpaceTimeMatrixAsLinearOperator()
b_rhs = st.GetSpaceTimeRhs()
# Prepare the solvers for problems on the slabs
# GMRes iteration


# Prepare coarse grid correction


def SolveProblem(measure_errors=False):
    start = time.time()
    if solver_type == "pypardiso":
        genreal_slab_solver = pypardiso.PyPardisoSolver()
        SlabMatSp = GetSpMat(st.GetSlabMat())

        genreal_slab_solver.factorize(SlabMatSp)
        st.SetSolverSlab(PySolver(SlabMatSp, genreal_slab_solver))

        initial_slab_solver = pypardiso.PyPardisoSolver()
        SlabMatFirstSlabSp = GetSpMat(st.GetSlabMatFirstSlab())
        initial_slab_solver.factorize(SlabMatFirstSlabSp)
        st.SetSolverFirstSlab(PySolver(SlabMatFirstSlabSp, initial_slab_solver))

        u_sol, res = GMRes(
            A_space_time_linop,
            b_rhs,
            pre=st.pre_time_marching_improved,
            maxsteps=100000,
            tol=1e-7,
            startiteration=0,
            printrates=True,
        )

        st.PlotError(u_sol, N_space=500, N_time_subdiv=20)
    elif solver_type == "petsc-LU":
        st.SetSolverSlab(GetLuSolver(st.msh, st.GetSlabMat()))  # general slab
        st.SetSolverFirstSlab(
            GetLuSolver(st.msh, st.GetSlabMatFirstSlab()),
        )  # first slab is special
        u_sol, res = GMRes(
            A_space_time_linop,
            b_rhs,
            pre=st.pre_time_marching_improved,
            maxsteps=100000,
            tol=1e-7,
            startiteration=0,
            printrates=True,
        )
    else:
        A_space_time = st.GetSpaceTimeMatrix()
        u_sol, _ = A_space_time.createVecs()
        solver_space_time = GetLuSolver(st.msh, A_space_time)
        solver_space_time.solve(u_sol, b_rhs)

    end = time.time()
    print("elapsed time  " + str(end - start) + " seconds")

    if measure_errors:
        st.MeasureErrors(u_sol)


if __name__ == "__main__":
    SolveProblem(measure_errors=True)

    print(
        "Memory usage in (Gb) = ",
        resource.getrusage(resource.RUSAGE_SELF).ru_maxrss / 1e6,
    )<|MERGE_RESOLUTION|>--- conflicted
+++ resolved
@@ -9,16 +9,6 @@
 
 sys.setrecursionlimit(10**6)
 from dxss.gmres import GMRes
-<<<<<<< HEAD
-from dxss.space_time import *
-
-try:
-    import pypardiso
-
-    solver_type = "pypardiso"  #
-except ImportError:
-    solver_type = "petsc-LU"
-=======
 from dxss.space_time import * 
 from dxss.precomp_time_int import theta_ref, d_theta_ref 
 try:
@@ -28,7 +18,6 @@
     solver_type = "petsc-LU"  
 import time
 import cProfile
->>>>>>> bd352bb1
 import resource
 import time
 
