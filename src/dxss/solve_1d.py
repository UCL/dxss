import sys
import warnings
from math import pi

import numpy as np
import ufl
from dolfinx.mesh import create_unit_interval
from mpi4py import MPI
from petsc4py import PETSc

from dxss._solvers import PySolver, get_lu_solver
from dxss.gmres import get_gmres_solution
from dxss.space_time import (
    DataDomain,
    OrderSpace,
    OrderTime,
    SpaceTime,
    ValueAndDerivative,
    get_sparse_matrix,
)

try:
    import pypardiso

    SOLVER_TYPE = "pypardiso"
except ImportError:
    pypardiso = None
    SOLVER_TYPE = "petsc-LU"
import resource
import time

sys.setrecursionlimit(10**6)


<<<<<<< HEAD
=======
def get_lu_solver(msh, mat):
    solver = PETSc.KSP().create(msh.comm)
    solver.setOperators(mat)
    solver.setType(PETSc.KSP.Type.PREONLY)
    solver.getPC().setType(PETSc.PC.Type.LU)
    return solver


class PySolver:
    def __init__(self, Asp, psolver):  # noqa: N803 | convention Ax = b
        self.Asp = Asp
        self.solver = psolver
        if not pypardiso:
            warnings.warn(
                "Initialising a PySolver, but PyPardiso is not available.",
                stacklevel=2,
            )

    def solve(self, b_inp, x_out):
        self.solver._check_A(self.Asp)
        b = self.solver._check_b(self.Asp, b_inp.array)
        self.solver.set_phase(33)
        x_out.array[:] = self.solver._call_pardiso(self.Asp, b)[:]


>>>>>>> 6dea5d0f
t0 = 0
T = 1
N = 32
N_x = int(5 * N)
ORDER = 1
k = ORDER
q = ORDER
kstar = 1
qstar = 1 if ORDER == 1 else 0

STABS = {
    "data": 1e4,
    "dual": 1.0,
    "primal": 1e-3,
    "primal-jump": 1.0,
}

# define quantities depending on space
MSH = create_unit_interval(MPI.COMM_WORLD, N_x)


def omega_ind_convex(x):
    values = np.zeros(x.shape[1], dtype=PETSc.ScalarType)
    omega_coords = np.logical_or((x[0] <= 0.2), (x[0] >= 0.8))
    rest_coords = np.invert(omega_coords)
    values[omega_coords] = np.full(sum(omega_coords), 1.0)
    values[rest_coords] = np.full(sum(rest_coords), 0)
    return values


def omega_ind_nogcc(x):
    values = np.zeros(x.shape[1], dtype=PETSc.ScalarType)
    omega_coords = x[0] <= 0.2
    rest_coords = np.invert(omega_coords)
    values[omega_coords] = np.full(sum(omega_coords), 1.0)
    values[rest_coords] = np.full(sum(rest_coords), 0)
    return values


def sample_sol(t, xu):
    return ufl.cos(2 * pi * (t)) * ufl.sin(2 * pi * xu[0])


def dt_sample_sol(t, xu):
    return -2 * pi * ufl.sin(2 * pi * (t)) * ufl.sin(2 * pi * xu[0])


ST = SpaceTime(
    OrderTime(q, qstar),
    OrderSpace(k, kstar),
    N=N,
    T=T,
    t=t0,
    msh=MSH,
    omega=DataDomain(indicator_function=omega_ind_nogcc),
    stabilisation_terms=STABS,
    solution=ValueAndDerivative(sample_sol, dt_sample_sol),
)
ST.setup_spacetime_finite_elements()
ST.prepare_precondition_gmres()
A_space_time_linop = ST.get_spacetime_matrix_as_linear_operator()
b_rhs = ST.get_spacetime_rhs()
# Prepare the solvers for problems on the slabs
# GMRes iteration


# Prepare coarse grid correction


def solve_problem(measure_errors=False):
    start = time.time()
    if SOLVER_TYPE == "pypardiso":
        genreal_slab_solver = pypardiso.PyPardisoSolver()
        sparse_slab_matrix = get_sparse_matrix(ST.get_slab_matrix())

        genreal_slab_solver.factorize(sparse_slab_matrix)
        ST.set_solver_slab(PySolver(sparse_slab_matrix, genreal_slab_solver))

        initial_slab_solver = pypardiso.PyPardisoSolver()
        slab_matrix_first_slab_sparse = get_sparse_matrix(
            ST.get_slab_matrix_first_slab(),
        )
        initial_slab_solver.factorize(slab_matrix_first_slab_sparse)
        ST.set_solver_first_slab(
            PySolver(slab_matrix_first_slab_sparse, initial_slab_solver),
        )

        u_sol, res = get_gmres_solution(
            A_space_time_linop,
            b_rhs,
            pre=ST.pre_time_marching_improved,
            maxsteps=100000,
            tol=1e-7,
            printrates=True,
        )

        ST.plot_error(u_sol, n_space=500, n_time_subdiv=20)
    elif SOLVER_TYPE == "petsc-LU":
        ST.set_solver_slab(get_lu_solver(ST.msh, ST.get_slab_matrix()))  # general slab
        ST.set_solver_first_slab(
            get_lu_solver(ST.msh, ST.get_slab_matrix_first_slab()),
        )  # first slab is special
        u_sol, res = get_gmres_solution(
            A_space_time_linop,
            b_rhs,
            pre=ST.pre_time_marching_improved,
            maxsteps=100000,
            tol=1e-7,
            printrates=True,
        )
    else:
        A_space_time = ST.get_spacetime_matrix()  # noqa: N806
        u_sol, _ = A_space_time.createVecs()
        solver_space_time = get_lu_solver(ST.msh, A_space_time)
        solver_space_time.solve(u_sol, b_rhs)

    end = time.time()
    print("elapsed time  " + str(end - start) + " seconds")

    if measure_errors:
        ST.measured_errors(u_sol)


if __name__ == "__main__":
    solve_problem(measure_errors=True)

    print(
        "Memory usage in (Gb) = ",
        resource.getrusage(resource.RUSAGE_SELF).ru_maxrss / 1e6,
    )<|MERGE_RESOLUTION|>--- conflicted
+++ resolved
@@ -32,34 +32,6 @@
 sys.setrecursionlimit(10**6)
 
 
-<<<<<<< HEAD
-=======
-def get_lu_solver(msh, mat):
-    solver = PETSc.KSP().create(msh.comm)
-    solver.setOperators(mat)
-    solver.setType(PETSc.KSP.Type.PREONLY)
-    solver.getPC().setType(PETSc.PC.Type.LU)
-    return solver
-
-
-class PySolver:
-    def __init__(self, Asp, psolver):  # noqa: N803 | convention Ax = b
-        self.Asp = Asp
-        self.solver = psolver
-        if not pypardiso:
-            warnings.warn(
-                "Initialising a PySolver, but PyPardiso is not available.",
-                stacklevel=2,
-            )
-
-    def solve(self, b_inp, x_out):
-        self.solver._check_A(self.Asp)
-        b = self.solver._check_b(self.Asp, b_inp.array)
-        self.solver.set_phase(33)
-        x_out.array[:] = self.solver._call_pardiso(self.Asp, b)[:]
-
-
->>>>>>> 6dea5d0f
 t0 = 0
 T = 1
 N = 32
